# DB-Exp-Sensitivity

This is the repository for VLDB'22 submission ***A Study of Database Performance Sensitivity to Experiment Settings***.

## Testbed hardware configurations

see [hardware_config](hardware_config.md)

## Source code

Please refer to the README in each folder to see how to setup environment, build and run each work. 

## Settings corresponding to figures in the paper

*add file specifically for the settings used in each figures, and link to the file here*

### TPC-C

- 1a: [Silo (32 worker threads)](silo/settings_1a.sh)
- 1b: [Aria (12 worker threads and default cross-warehouse rate)](aria/settings_1b.sh)
- 1c: [Janus (default cross-warehouse rate).](janus/run_batch.sh)
- 1d: [Cicada (default cross-warehouse rate)](cicada/run_exp_custom.py)
- 1e: [Star (12 worker threads per node)]()
<<<<<<< HEAD
- 1f: [GAM (4 worker threads per node)](gam/database/tpcc/run-gam.sh)
- 3: [Throughput of Janus and 2PL with extra network latencies (6 warehouses and default cross-warehouse rate)]()
=======
- 1f: [GAM (4 worker threads per node)]()
- 3: [Throughput of Janus and 2PL with extra network latencies (6 warehouses and default cross-warehouse rate)](janus/run_batch.sh)
>>>>>>> 06f2e9c6
- 4: [Throughputs of H2 with interactive transactions and stored procedure]()
- 5a : [Silo (#warehouse=#worker and no cross-warehouse transactions).](silo/settings_5a.sh)
- 5b: [Cicada (#warehouse=#worker and default cross-warehouse rate)](cicada/run_exp_custom.py)
- 5c: [Janus (6 warehouses and default cross-warehouse rate).](janus/run_batch.sh)

### YCSB
- 6a: [Cicada with 50% reads and 10M KVs](cicada/run_exp_custom.py)
- 6b: [Cicada with 50% reads and 40M KVs](cicada/run_exp_custom.py)
- 6c: [Cicada with 95% reads and 10M KVs](cicada/run_exp_custom.py)
- 6d: [HERD with uniform distribution]()
- 6e: [HERD with Zipfian (0.99)]()
- 6f: [TAPIR with 50% read and Zipfian (0.99)]()<|MERGE_RESOLUTION|>--- conflicted
+++ resolved
@@ -21,13 +21,8 @@
 - 1c: [Janus (default cross-warehouse rate).](janus/run_batch.sh)
 - 1d: [Cicada (default cross-warehouse rate)](cicada/run_exp_custom.py)
 - 1e: [Star (12 worker threads per node)]()
-<<<<<<< HEAD
 - 1f: [GAM (4 worker threads per node)](gam/database/tpcc/run-gam.sh)
-- 3: [Throughput of Janus and 2PL with extra network latencies (6 warehouses and default cross-warehouse rate)]()
-=======
-- 1f: [GAM (4 worker threads per node)]()
 - 3: [Throughput of Janus and 2PL with extra network latencies (6 warehouses and default cross-warehouse rate)](janus/run_batch.sh)
->>>>>>> 06f2e9c6
 - 4: [Throughputs of H2 with interactive transactions and stored procedure]()
 - 5a : [Silo (#warehouse=#worker and no cross-warehouse transactions).](silo/settings_5a.sh)
 - 5b: [Cicada (#warehouse=#worker and default cross-warehouse rate)](cicada/run_exp_custom.py)
